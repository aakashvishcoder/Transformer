--- conflicted
+++ resolved
@@ -1,6 +1,8 @@
 #pragma once
 #include "tensor.hpp"
 #include "activations.hpp"
+#include <optional>
+
 using namespace std;
 
 template<typename T>
@@ -58,38 +60,37 @@
         return normalized * gamma + beta;
     }
 };
-<<<<<<< HEAD
-=======
 
-template <typename T>
+
+template <typename T,size_t M>
 class ScaledDotProductAttention {
 public:
-    template <size_t NA>
-    pair<Tensor<T,NA>, Tensor<T,NA>> forward(
-        const Tensor<T,NA>& queries,
-        const Tensor<T,NA>& keys,
-        const Tensor<T,NA>& values,
-        const optional<Tensor<T,NA>>& mask = std::nullopt
+    std::pair<Tensor<T,M>, Tensor<T,M>> forward(
+        const Tensor<T,M>& queries,
+        const Tensor<T,M>& keys,
+        const Tensor<T,M>& values,
+        const std::optional<Tensor<T,M>>& mask = std::nullopt
     ) {
-        // 1. QK^T
-        auto matmul = dot(queries, keys.transpose({-1,-2}));
-        
-        // Scaling (d_k)
-        size_t d_k = keys.get_shape()[-1];
-        T scale = static_cast<T>(sqrt(static_cast<double>(d_k)));
-        auto scaled_logits = matmul / scale;
+        // transpose last two dims of keys
+        std::array<size_t, M> perm;
+        for (size_t i = 0; i < M; i++) perm[i] = i;
+        perm[M-1] = M-2;
+        perm[M-2] = M-1;
 
-        if(mask) {
-            scaled_logits += (*mask * static_cast<T>(-1e9));
-        }
+        auto K_T = keys.transpose(perm);
 
-        // Softmax
-        auto attention_weights = Activations::Softmax(scaled_logits, scaled_logits.get_shape()[-1]);
+        auto matmul = dot(queries, K_T);
 
-        // Weighted sum of values
-        auto output = dot(attention_weights, values);
+        // scale
+        float scale = 1.0f / std::sqrt((float)queries.get_shape_ref().back());
+        matmul = matmul * scale;
 
-        return make_pair(output,attention_weights);
+        // softmax along last axis
+        auto attn_weights = Activations::Softmax(matmul, matmul.get_shape_ref().size() - 1);
+
+        // weighted sum
+        auto context = dot(attn_weights, values);
+
+        return {context, attn_weights};
     }
-};
->>>>>>> b7985b86
+};